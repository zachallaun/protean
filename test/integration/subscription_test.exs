defmodule ProteanIntegration.SubscriptionTest do
  use Protean.TestCase, async: true

  defmodule TestMachine do
    use Protean

    @machine [
      initial: "a",
      states: [
        a: [
          on: [
            {"b", target: "b", actions: :answer}
          ]
        ],
        b: [
          on: [
            {"a", target: "a"}
          ]
        ]
      ]
    ]

    @impl true
    def handle_action(:answer, state, _) do
      {:reply, :answer, state}
    end
  end

  describe "subscribed processes" do
    @describetag machine: TestMachine

    test "receive updates on transition", %{machine: machine} do
      ref = Protean.subscribe(machine)

      Protean.call(machine, "b")
      assert_receive {:state, ^ref, {%Protean.State{}, _}}

      Protean.call(machine, "b")
      assert_receive {:state, ^ref, {%Protean.State{}, _}}

      Protean.unsubscribe(machine, ref)

      Protean.call(machine, "a")
      refute_receive {:state, ^ref, _}
    end

    test "can subscribe only to transitions with replies", %{machine: machine} do
      ref = Protean.subscribe(machine, :replies)

      Protean.call(machine, "b")
      assert_receive {:state, ^ref, {_, [:answer]}}

      Protean.call(machine, "a")
      refute_receive {:state, ^ref, _}
    end

    test "receive :DOWN when machine terminates", %{machine: machine} do
      ref = Protean.subscribe(machine)
      :ok = Protean.stop(machine)
      assert_receive {:DOWN, ^ref, :process, _, _}
    end

<<<<<<< HEAD
  @tag machine: TestMachine
  test "subscribed processes with {:monitor, false} do not receive :DOWN", %{machine: machine} do
    ref = Protean.subscribe(machine, monitor: false)
    :ok = Protean.stop(machine)
    refute_receive {:DOWN, ^ref, :process, _, _}
  end

  @tag machine: TestMachine
  test "subscribing to a dead process immediately sends :DOWN", %{machine: machine} do
    ref = Protean.subscribe(machine)
    :ok = Protean.stop(machine)
    assert_receive {:DOWN, ^ref, :process, _, _}
=======
    test "receive :DOWN immediately when subscribing to a dead process", %{machine: machine} do
      ref = Protean.subscribe(machine)
      :ok = Protean.stop(machine)
      assert_receive {:DOWN, ^ref, :process, _, _}
    end
>>>>>>> db8bff77
  end
end<|MERGE_RESOLUTION|>--- conflicted
+++ resolved
@@ -60,25 +60,10 @@
       assert_receive {:DOWN, ^ref, :process, _, _}
     end
 
-<<<<<<< HEAD
-  @tag machine: TestMachine
-  test "subscribed processes with {:monitor, false} do not receive :DOWN", %{machine: machine} do
-    ref = Protean.subscribe(machine, monitor: false)
-    :ok = Protean.stop(machine)
-    refute_receive {:DOWN, ^ref, :process, _, _}
-  end
-
-  @tag machine: TestMachine
-  test "subscribing to a dead process immediately sends :DOWN", %{machine: machine} do
-    ref = Protean.subscribe(machine)
-    :ok = Protean.stop(machine)
-    assert_receive {:DOWN, ^ref, :process, _, _}
-=======
     test "receive :DOWN immediately when subscribing to a dead process", %{machine: machine} do
       ref = Protean.subscribe(machine)
       :ok = Protean.stop(machine)
       assert_receive {:DOWN, ^ref, :process, _, _}
     end
->>>>>>> db8bff77
   end
 end